--- conflicted
+++ resolved
@@ -1,6 +1,5 @@
 #ifndef INCLUDE_RUNTIME_WINDOWYSB_HPP_
 #define INCLUDE_RUNTIME_WINDOWYSB_HPP_
-<<<<<<< HEAD
 
 #include <atomic>
 #include <iostream>
@@ -9,52 +8,11 @@
 #include <Runtime/Window.hpp>
 #include <Util/Logger.hpp>
 
-=======
-#include <Runtime/Window.hpp>
-#include <Util/Logger.hpp>
-#include <atomic>
-#include <iostream>
-#include <memory>
-//#include <boost/atomic.hpp>
-
-// namespace boost {
-// namespace serialization {
-//    template <class Archive, class T>
-//    void serialize(Archive &ar, boost::atomic<size_t>& t, const unsigned int)
-//    {
-//        ar & t.load();
-//    }
-//}
-//}
->>>>>>> b901532d
-namespace iotdb {
+namespace iotdb{
 
 class YSBWindow : public Window {
   public:
     YSBWindow();
-<<<<<<< HEAD
-    YSBWindow(size_t pCampaignCnt);
-    YSBWindow(size_t pWindowSizeInSec, size_t pCampaignCnt);
-    ~YSBWindow();
-
-    void setup()
-    {
-        hashTable = new std::atomic<size_t>*[2];
-        hashTable[0] = new std::atomic<size_t>[campaignCnt + 1];
-        for (size_t i = 0; i < campaignCnt + 1; i++)
-            std::atomic_init(&hashTable[0][i], std::size_t(0));
-
-        hashTable[1] = new std::atomic<size_t>[campaignCnt + 1];
-        for (size_t i = 0; i < campaignCnt + 1; i++)
-            std::atomic_init(&hashTable[1][i], std::size_t(0));
-    }
-
-    void print()
-    {
-        IOTDB_INFO("windowSizeInSec=" << windowSizeInSec << " campaignCnt=" << campaignCnt)
-        IOTDB_INFO("Hash Table Content with window 1:")
-        for (size_t i = 0; i < campaignCnt; i++) {
-=======
     YSBWindow(size_t pCampaingCnt);
 
     ~YSBWindow();
@@ -74,17 +32,12 @@
         IOTDB_INFO("windowSizeInSec=" << windowSizeInSec << " campaingCnt=" << campaingCnt)
         IOTDB_INFO("Hash Table Content with window 1:")
         for (size_t i = 0; i < campaingCnt; i++) {
->>>>>>> b901532d
             if (hashTable[0][i] != 0)
                 IOTDB_INFO("id=" << i << " cnt=" << hashTable[0][i])
         }
 
         IOTDB_INFO("Hash Table Content with window 2:")
-<<<<<<< HEAD
-        for (size_t i = 0; i < campaignCnt; i++) {
-=======
         for (size_t i = 0; i < campaingCnt; i++) {
->>>>>>> b901532d
             if (hashTable[1][i] != 0)
                 IOTDB_INFO("id=" << i << " cnt=" << hashTable[1][i])
         }
@@ -93,42 +46,19 @@
     size_t getNumberOfEntries()
     {
         size_t numEntries = 0;
-<<<<<<< HEAD
-        for (size_t i = 0; i < campaignCnt; i++) {
-=======
         for (size_t i = 0; i < campaingCnt; i++) {
->>>>>>> b901532d
             if (hashTable[0][i] != 0)
                 numEntries += hashTable[0][i];
         }
 
         IOTDB_INFO("Hash Table Content with window 2:")
-<<<<<<< HEAD
-        for (size_t i = 0; i < campaignCnt; i++) {
-=======
         for (size_t i = 0; i < campaingCnt; i++) {
->>>>>>> b901532d
             if (hashTable[1][i] != 0)
                 numEntries += hashTable[1][i];
         }
         return numEntries;
     }
 
-<<<<<<< HEAD
-    const size_t getWindowSizeSec() const { return windowSizeInSec; }
-
-    const size_t getCampaignCount() const { return campaignCnt; }
-
-    const size_t getCurrentWindow() const { return currentWindow; }
-
-    void setCurrentWindow(size_t pCurrentWindow) { currentWindow = pCurrentWindow; }
-
-    const size_t getLastTimestamp() const { return lastTimestamp; }
-
-    void setLastTimestamp(size_t pLastTimestamp) { lastTimestamp = pLastTimestamp; }
-
-=======
->>>>>>> b901532d
     void shutdown()
     {
         //		IOTDB_INFO("Final Window Result:");
@@ -142,11 +72,7 @@
     {
         ar& boost::serialization::base_object<Window>(*this);
         ar& windowSizeInSec;
-<<<<<<< HEAD
-        ar& campaignCnt;
-=======
         ar& campaingCnt;
->>>>>>> b901532d
     }
 
     std::atomic<size_t>** getHashTable() { return hashTable; };
@@ -157,18 +83,9 @@
     std::atomic<size_t>** hashTable;
 
     size_t windowSizeInSec;
-<<<<<<< HEAD
-    size_t campaignCnt;
-    size_t currentWindow;
-    size_t lastTimestamp;
-};
-} // namespace iotdb
-
-=======
     size_t campaingCnt;
 };
 } // namespace iotdb
->>>>>>> b901532d
 #include <boost/archive/text_iarchive.hpp>
 #include <boost/archive/text_oarchive.hpp>
 #include <boost/serialization/export.hpp>
