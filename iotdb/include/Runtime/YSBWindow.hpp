--- conflicted
+++ resolved
@@ -3,20 +3,6 @@
 
 #include <atomic>
 #include <iostream>
-<<<<<<< HEAD
-#include <memory>
-
-#include <Runtime/Window.hpp>
-#include <Util/Logger.hpp>
-
-namespace iotdb {
-
-class YSBWindow : public Window {
-  public:
-    YSBWindow();
-    YSBWindow(size_t pCampaignCnt);
-    YSBWindow(size_t pWindowSizeInSec, size_t pCampaignCnt);
-=======
 #include <Runtime/Window.hpp>
 #include <mutex>
 #include <condition_variable>
@@ -28,7 +14,6 @@
 public:
 	YSBWindow();
 	YSBWindow(size_t pCampaingCnt, size_t windowSizeInSec);
->>>>>>> e7c43a34
 
     ~YSBWindow();
     void setup()
@@ -38,37 +23,22 @@
         for (size_t i = 0; i < campaignCnt + 1; i++)
             std::atomic_init(&hashTable[0][i], std::size_t(0));
 
-<<<<<<< HEAD
-        hashTable[1] = new std::atomic<size_t>[campaignCnt + 1];
-        for (size_t i = 0; i < campaignCnt + 1; i++)
-            std::atomic_init(&hashTable[1][i], std::size_t(0));
-    }
-    void print()
-    {
-        IOTDB_INFO("windowSizeInSec=" << windowSizeInSec << " campaignCnt=" << campaignCnt)
-        IOTDB_INFO("Hash Table Content with window 1:")
-        for (size_t i = 0; i < campaignCnt; i++) {
-            if (hashTable[0][i] != 0)
-                IOTDB_INFO("id=" << i << " cnt=" << hashTable[0][i])
-        }
-=======
-		hashTable[1] = new std::atomic<size_t>[campaingCnt+1];
-		for(size_t i = 0; i < campaingCnt+1; i++)
+		hashTable[1] = new std::atomic<size_t>[campaignCnt+1];
+		for(size_t i = 0; i < campaignCnt+1; i++)
 			  std::atomic_init(&hashTable[1][i],std::size_t(0));
 	}
 	void print()
 	{
 		IOTDB_INFO("windowSizeInSec=" << windowSizeInSec
-		        << " campaingCnt=" << campaingCnt
+		        << " campaingCnt=" << campaignCnt
 		        << " currentWindow=" << currentWindow
 		        << " lastChangeTimeStamp=" << lastChangeTimeStamp)
 		IOTDB_INFO("Hash Table Content with window 1:")
-		for(size_t i = 0; i < campaingCnt; i++)
+		for(size_t i = 0; i < campaignCnt; i++)
 		{
 			if(hashTable[0][i] != 0)
 				IOTDB_INFO("id=" << i << " cnt=" << hashTable[0][i])
 		}
->>>>>>> e7c43a34
 
         IOTDB_INFO("Hash Table Content with window 2:")
         for (size_t i = 0; i < campaignCnt; i++) {
@@ -93,21 +63,6 @@
         return numEntries;
     }
 
-<<<<<<< HEAD
-    const size_t getWindowSizeSec() const { return windowSizeInSec; }
-
-    const size_t getCampaignCount() const { return campaignCnt; }
-
-    const size_t getCurrentWindow() const { return currentWindow; }
-
-    void setCurrentWindow(size_t pCurrentWindow) { currentWindow = pCurrentWindow; }
-
-    const size_t getLastTimestamp() const { return lastTimestamp; }
-
-    void setLastTimestamp(size_t pLastTimestamp) { lastTimestamp = pLastTimestamp; }
-
-    void shutdown()
-=======
 	void shutdown()
 	{
 		delete[] hashTable[0];
@@ -119,31 +74,24 @@
 	{
         ar & boost::serialization::base_object<Window>(*this);
 		ar & windowSizeInSec;
-		ar & campaingCnt;
+		ar & campaignCnt;
 
 	}
 
 	std::atomic<size_t>** getHashTable(){return hashTable;};
 	size_t getWindowSizeInSec(){return windowSizeInSec;};
-    size_t getCampaingCnt(){return campaingCnt;};
+    size_t getCampaignCnt(){return campaignCnt;};
 
     size_t checkWindow(size_t actualWindow, size_t currentTime);
 
     size_t getCurrentWindow()
->>>>>>> e7c43a34
     {
         return currentWindow;
     }
 
     size_t getLastChangeTimeStamp()
     {
-<<<<<<< HEAD
-        ar& boost::serialization::base_object<Window>(*this);
-        ar& windowSizeInSec;
-        ar& campaignCnt;
-=======
         return lastChangeTimeStamp;
->>>>>>> e7c43a34
     }
 private:
     friend class boost::serialization::access;
@@ -153,15 +101,9 @@
 
     std::atomic<size_t>** hashTable;
     size_t windowSizeInSec;
-<<<<<<< HEAD
     size_t campaignCnt;
-    size_t currentWindow;
-    size_t lastTimestamp;
-=======
-    size_t campaingCnt;
 
 
->>>>>>> e7c43a34
 };
 } // namespace iotdb
 #include <boost/archive/text_iarchive.hpp>
