--- conflicted
+++ resolved
@@ -17,62 +17,14 @@
 #include <API/UserAPIExpression.hpp>
 #include <Core/DataTypes.hpp>
 
-namespace iotdb {
-
-    Predicate::Predicate(const BinaryOperatorType &op, const UserAPIExpressionPtr left,
-                         const UserAPIExpressionPtr right, const std::string &functionCallOverload, bool bracket) :
+namespace iotdb
+{
+
+    Predicate::Predicate(const BinaryOperatorType& op, const UserAPIExpressionPtr left, const UserAPIExpressionPtr right, const std::string& functionCallOverload, bool bracket) :
             _op(op),
             _left(left),
             _right(right),
             _bracket(bracket),
-<<<<<<< HEAD
-            _functionCallOverload(functionCallOverload) {}
-
-    Predicate::Predicate(const BinaryOperatorType &op, const UserAPIExpressionPtr left,
-                         const UserAPIExpressionPtr right, bool bracket) :
-            _op(op),
-            _left(left),
-            _right(right),
-            _bracket(bracket),
-            _functionCallOverload("") {}
-
-    UserAPIExpressionPtr Predicate::copy() const {
-        return std::make_shared<Predicate>(*this);
-    }
-
-    const ExpressionStatmentPtr Predicate::generateCode(GeneratedCode &code) const {
-        if (_functionCallOverload.empty()) {
-            return BinaryOperatorStatement(*(_left->generateCode(code)), _op, *(_right->generateCode(code))).copy();
-        } else {
-            std::stringstream str;
-            FunctionCallExpressionStatement expr = FunctionCallExpressionStatement(_functionCallOverload);
-            expr.addParameter(_left->generateCode(code));
-            expr.addParameter(_right->generateCode(code));
-            return BinaryOperatorStatement(expr, _op, (ConstantExprStatement(
-                    (createBasicTypeValue(BasicType::UINT8, "0"))))).copy();
-        }
-    }
-
-
-    const ExpressionStatmentPtr PredicateItem::generateCode(GeneratedCode &code) const {
-        if (_attribute) {
-            //toDo: Need an equals operator instead of true
-            if (code.struct_decl_input_tuple.getField(_attribute->name) && (!_attribute->hasType() ||
-                                                                            code.struct_decl_input_tuple.getField(
-                                                                                    _attribute->name)->getType()->isEqual(
-                                                                                    _attribute->getDataType()))) {
-                VariableDeclaration var_decl_attr = code.struct_decl_input_tuple.getVariableDeclaration(
-                        _attribute->name);
-                return ((VarRef(code.var_decl_input_tuple)[VarRef(*code.var_decl_id)]).accessRef(
-                        VarRef(var_decl_attr))).copy();
-            } else {
-                IOTDB_FATAL_ERROR("Could not Retrieve Attribute from StructDeclaration!");
-            }
-        } else if (_value) {
-            return ConstantExprStatement(_value).copy();
-        } else {
-            IOTDB_FATAL_ERROR("PredicateItem has only NULL Pointers!");
-=======
             _functionCallOverload(functionCallOverload)
 
     {}
@@ -100,96 +52,84 @@
             expr.addParameter(_right->generateCode(code));
             if(_bracket) return BinaryOperatorStatement(expr , _op, (ConstantExprStatement((createBasicTypeValue(BasicType::UINT8, "0")))), BRACKETS).copy();
             return BinaryOperatorStatement(expr , _op, (ConstantExprStatement((createBasicTypeValue(BasicType::UINT8, "0"))))).copy();
->>>>>>> 875a9064
         }
-    }
-
-    const std::string Predicate::toString() const {
-        std::stringstream stream;
-        if (_bracket) stream << "(";
-        stream << _left->toString() << " " << ::iotdb::toCodeExpression(_op)->code_ << " " << _right->toString() << " ";
-        if (_bracket) stream << ")";
-        return stream.str();
-    }
-
-    PredicateItem::PredicateItem(AttributeFieldPtr attribute) :
-            _mutation(PredicateItemMutation::ATTRIBUTE),
-            _attribute(attribute) {}
-
-    PredicateItem::PredicateItem(ValueTypePtr value) :
-            _mutation(PredicateItemMutation::VALUE),
-            _value(value) {}
+	}
+
+
+
+    const ExpressionStatmentPtr PredicateItem::generateCode(GeneratedCode& code) const{
+		if(_attribute){
+		    //toDo: Need an equals operator instead of true
+		    if(code.struct_decl_input_tuple.getField(_attribute->name) &&
+		            code.struct_decl_input_tuple.getField(_attribute->name)->getType() == _attribute->getDataType()){
+                      VariableDeclaration var_decl_attr = code.struct_decl_input_tuple.getVariableDeclaration(_attribute->name);
+                      return ((VarRef(code.var_decl_input_tuple)[VarRef(*code.var_decl_id)]).accessRef(VarRef(var_decl_attr))).copy();
+		      } else{
+			IOTDB_FATAL_ERROR("Could not Retrieve Attribute from StructDeclaration!");
+		      }
+		}else if(_value){
+		    return ConstantExprStatement(_value).copy();
+		  }else{
+		    IOTDB_FATAL_ERROR("PredicateItem has only NULL Pointers!");
+		  }
+	}
+	
+	const std::string Predicate::toString() const{
+			std::stringstream stream;
+			if(_bracket) stream << "(";
+			stream << _left->toString() << " " << ::iotdb::toCodeExpression(_op)->code_ << " " << _right->toString() << " ";
+			if(_bracket) stream << ")";
+			return stream.str();
+	}
+	
+	PredicateItem::PredicateItem(AttributeFieldPtr attribute) : 
+	_mutation(PredicateItemMutation::ATTRIBUTE),
+	_attribute(attribute) {}
+	
+	PredicateItem::PredicateItem(ValueTypePtr value) : 
+	_mutation(PredicateItemMutation::VALUE),
+	_value(value) {}
 
     PredicateItem::PredicateItem(int8_t val) :
             _mutation(PredicateItemMutation::VALUE),
-            _value(createBasicTypeValue(BasicType::INT8, std::to_string(val))) {}
-
+            _value(createBasicTypeValue(BasicType::INT8, std::to_string(val))){}
     PredicateItem::PredicateItem(uint8_t val) :
             _mutation(PredicateItemMutation::VALUE),
             _value(createBasicTypeValue(BasicType::UINT8, std::to_string(val))) {}
-
     PredicateItem::PredicateItem(int16_t val) :
             _mutation(PredicateItemMutation::VALUE),
             _value(createBasicTypeValue(BasicType::INT16, std::to_string(val))) {}
-
     PredicateItem::PredicateItem(uint16_t val) :
             _mutation(PredicateItemMutation::VALUE),
             _value(createBasicTypeValue(BasicType::UINT16, std::to_string(val))) {}
-
     PredicateItem::PredicateItem(int32_t val) :
             _mutation(PredicateItemMutation::VALUE),
             _value(createBasicTypeValue(BasicType::INT32, std::to_string(val))) {}
-
     PredicateItem::PredicateItem(uint32_t val) :
             _mutation(PredicateItemMutation::VALUE),
             _value(createBasicTypeValue(BasicType::UINT32, std::to_string(val))) {}
-
     PredicateItem::PredicateItem(int64_t val) :
             _mutation(PredicateItemMutation::VALUE),
             _value(createBasicTypeValue(BasicType::INT64, std::to_string(val))) {}
-
     PredicateItem::PredicateItem(uint64_t val) :
             _mutation(PredicateItemMutation::VALUE),
             _value(createBasicTypeValue(BasicType::UINT64, std::to_string(val))) {}
-
     PredicateItem::PredicateItem(float val) :
             _mutation(PredicateItemMutation::VALUE),
             _value(createBasicTypeValue(BasicType::FLOAT32, std::to_string(val))) {}
-
     PredicateItem::PredicateItem(double val) :
             _mutation(PredicateItemMutation::VALUE),
             _value(createBasicTypeValue(BasicType::FLOAT64, std::to_string(val))) {}
-
     PredicateItem::PredicateItem(bool val) :
             _mutation(PredicateItemMutation::VALUE),
             _value(createBasicTypeValue(BasicType::BOOLEAN, std::to_string(val))) {}
-
     PredicateItem::PredicateItem(char val) :
             _mutation(PredicateItemMutation::VALUE),
             _value(createBasicTypeValue(BasicType::CHAR, std::to_string(val))) {}
-<<<<<<< HEAD
-
-
-    const std::string PredicateItem::toString() const {
-        switch (_mutation) {
-            case PredicateItemMutation::ATTRIBUTE:
-                return _attribute->toString();
-            case PredicateItemMutation::VALUE:
-                return _value->getCodeExpression()->code_;
-        }
-    }
-
-    const bool PredicateItem::isStringType() const {
-        if (_attribute)
-            return (_attribute->hasType() && getDataTypePtr()->isEqual(createDataType(BasicType::CHAR)) &&
-                    (_attribute->getFieldSize() > 1));
-        return getDataTypePtr()->isEqual(createDataType(BasicType::CHAR)) && (_value->isArrayValueType());
-    }
-=======
     PredicateItem::PredicateItem(const char* val) :
             _mutation(PredicateItemMutation::VALUE),
             _value(createStringValueType(val)) {}
-	
+
 	const std::string PredicateItem::toString() const{
 			switch(_mutation)
 			{
@@ -204,23 +144,19 @@
 	const bool PredicateItem::isStringType() const {
 	    return (getDataTypePtr()->isCharDataType()) && (getDataTypePtr()->isArrayDataType());
 	}
->>>>>>> 875a9064
-
-    const DataTypePtr PredicateItem::getDataTypePtr() const {
-        if (_attribute) return _attribute->getDataType();
+
+	const DataTypePtr PredicateItem::getDataTypePtr() const {
+        if(_attribute) return _attribute->getDataType();
         return _value->getType();
     };
 
-    UserAPIExpressionPtr PredicateItem::copy() const {
-        return std::make_shared<PredicateItem>(*this);
-    }
+	UserAPIExpressionPtr PredicateItem::copy() const{
+		return std::make_shared<PredicateItem>(*this);
+	}
 
     Field::Field(AttributeFieldPtr field) : PredicateItem(field), _name(field->name) {}
 
-<<<<<<< HEAD
-
-    Predicate operator==(const UserAPIExpression &lhs, const UserAPIExpression &rhs) {
-=======
+
     const PredicatePtr createPredicate(const UserAPIExpression& expression){
         PredicatePtr value = std::dynamic_pointer_cast<Predicate>(expression.copy());
         if(!value){
@@ -230,222 +166,172 @@
     }
 
     Predicate operator == (const UserAPIExpression &lhs, const UserAPIExpression &rhs){
->>>>>>> 875a9064
         return Predicate(BinaryOperatorType::EQUAL_OP, lhs.copy(), rhs.copy());
     }
-
-    Predicate operator!=(const UserAPIExpression &lhs, const UserAPIExpression &rhs) {
-        return Predicate(BinaryOperatorType::UNEQUAL_OP, lhs.copy(), rhs.copy());
-    }
-
-    Predicate operator>(const UserAPIExpression &lhs, const UserAPIExpression &rhs) {
-        return Predicate(BinaryOperatorType::GREATER_THEN_OP, lhs.copy(), rhs.copy());
-    }
-
-    Predicate operator<(const UserAPIExpression &lhs, const UserAPIExpression &rhs) {
-        return Predicate(BinaryOperatorType::LESS_THEN_OP, lhs.copy(), rhs.copy());
-    }
-
-    Predicate operator>=(const UserAPIExpression &lhs, const UserAPIExpression &rhs) {
-        return Predicate(BinaryOperatorType::GREATER_THEN_OP, lhs.copy(), rhs.copy());
-    }
-
-    Predicate operator<=(const UserAPIExpression &lhs, const UserAPIExpression &rhs) {
-        return Predicate(BinaryOperatorType::LESS_THEN_EQUAL_OP, lhs.copy(), rhs.copy());
-    }
-
-    Predicate operator+(const UserAPIExpression &lhs, const UserAPIExpression &rhs) {
-        return Predicate(BinaryOperatorType::PLUS_OP, lhs.copy(), rhs.copy());
-    }
-
-    Predicate operator-(const UserAPIExpression &lhs, const UserAPIExpression &rhs) {
-        return Predicate(BinaryOperatorType::MINUS_OP, lhs.copy(), rhs.copy());
-    }
-
-    Predicate operator*(const UserAPIExpression &lhs, const UserAPIExpression &rhs) {
-        return Predicate(BinaryOperatorType::MULTIPLY_OP, lhs.copy(), rhs.copy());
-    }
-
-    Predicate operator/(const UserAPIExpression &lhs, const UserAPIExpression &rhs) {
-        return Predicate(BinaryOperatorType::DIVISION_OP, lhs.copy(), rhs.copy());
-    }
-
-    Predicate operator%(const UserAPIExpression &lhs, const UserAPIExpression &rhs) {
-        return Predicate(BinaryOperatorType::MODULO_OP, lhs.copy(), rhs.copy());
-    }
-
-    Predicate operator&&(const UserAPIExpression &lhs, const UserAPIExpression &rhs) {
-        return Predicate(BinaryOperatorType::LOGICAL_AND_OP, lhs.copy(), rhs.copy());
-    }
-
-    Predicate operator||(const UserAPIExpression &lhs, const UserAPIExpression &rhs) {
-        return Predicate(BinaryOperatorType::LOGICAL_OR_OP, lhs.copy(), rhs.copy());
-    }
-
-    Predicate operator&(const UserAPIExpression &lhs, const UserAPIExpression &rhs) {
-        return Predicate(BinaryOperatorType::BITWISE_AND_OP, lhs.copy(), rhs.copy());
-    }
-
-    Predicate operator|(const UserAPIExpression &lhs, const UserAPIExpression &rhs) {
-        return Predicate(BinaryOperatorType::BITWISE_OR_OP, lhs.copy(), rhs.copy());
-    }
-
-    Predicate operator^(const UserAPIExpression &lhs, const UserAPIExpression &rhs) {
-        return Predicate(BinaryOperatorType::BITWISE_XOR_OP, lhs.copy(), rhs.copy());
-    }
-
-    Predicate operator<<(const UserAPIExpression &lhs, const UserAPIExpression &rhs) {
-        return Predicate(BinaryOperatorType::BITWISE_LEFT_SHIFT_OP, lhs.copy(), rhs.copy());
-    }
-
-    Predicate operator>>(const UserAPIExpression &lhs, const UserAPIExpression &rhs) {
-        return Predicate(BinaryOperatorType::BITWISE_RIGHT_SHIFT_OP, lhs.copy(), rhs.copy());
-    }
-
-    Predicate operator==(const UserAPIExpression &lhs, const PredicateItem &rhs) {
-        return (lhs == dynamic_cast<const UserAPIExpression &>(rhs));
-    }
-
-    Predicate operator!=(const UserAPIExpression &lhs, const PredicateItem &rhs) {
-        return operator!=(lhs, dynamic_cast<const UserAPIExpression &>(rhs));
-    }
-
-    Predicate operator>(const UserAPIExpression &lhs, const PredicateItem &rhs) {
-        return operator>(lhs, dynamic_cast<const UserAPIExpression &>(rhs));
-    }
-
-    Predicate operator<(const UserAPIExpression &lhs, const PredicateItem &rhs) {
-        return operator<(lhs, dynamic_cast<const UserAPIExpression &>(rhs));
-    }
-
-    Predicate operator>=(const UserAPIExpression &lhs, const PredicateItem &rhs) {
-        return operator>=(lhs, dynamic_cast<const UserAPIExpression &>(rhs));
-    }
-
-    Predicate operator<=(const UserAPIExpression &lhs, const PredicateItem &rhs) {
-        return operator<=(lhs, dynamic_cast<const UserAPIExpression &>(rhs));
-    }
-
-    Predicate operator+(const UserAPIExpression &lhs, const PredicateItem &rhs) {
-        if (rhs.getDataTypePtr()->isEqual(createDataType(BasicType::CHAR))) IOTDB_ERROR("NOT A NUMERICAL VALUE")
-        return operator+(lhs, dynamic_cast<const UserAPIExpression &>(rhs));
-    }
-
-    Predicate operator-(const UserAPIExpression &lhs, const PredicateItem &rhs) {
-        if (rhs.getDataTypePtr()->isEqual(createDataType(BasicType::CHAR))) IOTDB_ERROR("NOT A NUMERICAL VALUE")
-        return operator-(lhs, dynamic_cast<const UserAPIExpression &>(rhs));
-    }
-
-    Predicate operator*(const UserAPIExpression &lhs, const PredicateItem &rhs) {
-        if (rhs.getDataTypePtr()->isEqual(createDataType(BasicType::CHAR))) IOTDB_ERROR("NOT A NUMERICAL VALUE")
-        return operator*(lhs, dynamic_cast<const UserAPIExpression &>(rhs));
-    }
-
-    Predicate operator/(const UserAPIExpression &lhs, const PredicateItem &rhs) {
-        if (rhs.getDataTypePtr()->isEqual(createDataType(BasicType::CHAR))) IOTDB_ERROR("NOT A NUMERICAL VALUE")
-        return operator/(lhs, dynamic_cast<const UserAPIExpression &>(rhs));
-    }
-
-    Predicate operator%(const UserAPIExpression &lhs, const PredicateItem &rhs) {
-        if (rhs.getDataTypePtr()->isEqual(createDataType(BasicType::CHAR))) IOTDB_ERROR("NOT A NUMERICAL VALUE")
-        return operator%(lhs, dynamic_cast<const UserAPIExpression &>(rhs));
-    }
-
-    Predicate operator&&(const UserAPIExpression &lhs, const PredicateItem &rhs) {
-        return operator&&(lhs, dynamic_cast<const UserAPIExpression &>(rhs));
-    }
-
-    Predicate operator||(const UserAPIExpression &lhs, const PredicateItem &rhs) {
-        return operator||(lhs, dynamic_cast<const UserAPIExpression &>(rhs));
-    }
-
-    Predicate operator|(const UserAPIExpression &lhs, const PredicateItem &rhs) {
-        return operator|(lhs, dynamic_cast<const UserAPIExpression &>(rhs));
-    }
-
-    Predicate operator^(const UserAPIExpression &lhs, const PredicateItem &rhs) {
-        return operator^(lhs, dynamic_cast<const UserAPIExpression &>(rhs));
-    }
-
-    Predicate operator<<(const UserAPIExpression &lhs, const PredicateItem &rhs) {
-        return operator<<(lhs, dynamic_cast<const UserAPIExpression &>(rhs));
-    }
-
-    Predicate operator>>(const UserAPIExpression &lhs, const PredicateItem &rhs) {
-        return operator>>(lhs, dynamic_cast<const UserAPIExpression &>(rhs));
-    }
-
-    Predicate operator==(const PredicateItem &lhs, const UserAPIExpression &rhs) {
-        return (dynamic_cast<const UserAPIExpression &>(lhs) == rhs);
-    }
-
-    Predicate operator!=(const PredicateItem &lhs, const UserAPIExpression &rhs) {
-        return operator!=(dynamic_cast<const UserAPIExpression &>(lhs), rhs);
-    }
-
-    Predicate operator>(const PredicateItem &lhs, const UserAPIExpression &rhs) {
-        return operator>(dynamic_cast<const UserAPIExpression &>(lhs), rhs);
-    }
-
-    Predicate operator<(const PredicateItem &lhs, const UserAPIExpression &rhs) {
-        return operator<(dynamic_cast<const UserAPIExpression &>(lhs), rhs);
-    }
-
-    Predicate operator>=(const PredicateItem &lhs, const UserAPIExpression &rhs) {
-        return operator>=(dynamic_cast<const UserAPIExpression &>(lhs), rhs);
-    }
-
-    Predicate operator<=(const PredicateItem &lhs, const UserAPIExpression &rhs) {
-        return operator<=(dynamic_cast<const UserAPIExpression &>(lhs), rhs);
-    }
-
-    Predicate operator+(const PredicateItem &lhs, const UserAPIExpression &rhs) {
-        if (lhs.getDataTypePtr()->isEqual(createDataType(BasicType::CHAR))) IOTDB_ERROR("NOT A NUMERICAL VALUE")
-        return operator+(dynamic_cast<const UserAPIExpression &>(lhs), rhs);
-    }
-
-    Predicate operator-(const PredicateItem &lhs, const UserAPIExpression &rhs) {
-        if (lhs.getDataTypePtr()->isEqual(createDataType(BasicType::CHAR))) IOTDB_ERROR("NOT A NUMERICAL VALUE")
-        return operator-(dynamic_cast<const UserAPIExpression &>(lhs), rhs);
-    }
-
-    Predicate operator*(const PredicateItem &lhs, const UserAPIExpression &rhs) {
-        if (lhs.getDataTypePtr()->isEqual(createDataType(BasicType::CHAR))) IOTDB_ERROR("NOT A NUMERICAL VALUE")
-        return operator*(dynamic_cast<const UserAPIExpression &>(lhs), rhs);
-    }
-
-    Predicate operator/(const PredicateItem &lhs, const UserAPIExpression &rhs) {
-        if (lhs.getDataTypePtr()->isEqual(createDataType(BasicType::CHAR))) IOTDB_ERROR("NOT A NUMERICAL VALUE")
-        return operator/(dynamic_cast<const UserAPIExpression &>(lhs), rhs);
-    }
-
-    Predicate operator%(const PredicateItem &lhs, const UserAPIExpression &rhs) {
-        if (lhs.getDataTypePtr()->isEqual(createDataType(BasicType::CHAR))) IOTDB_ERROR("NOT A NUMERICAL VALUE")
-        return operator%(dynamic_cast<const UserAPIExpression &>(lhs), rhs);
-    }
-
-    Predicate operator&&(const PredicateItem &lhs, const UserAPIExpression &rhs) {
-        return operator&&(dynamic_cast<const UserAPIExpression &>(lhs), rhs);
-    }
-
-    Predicate operator||(const PredicateItem &lhs, const UserAPIExpression &rhs) {
-        return operator||(dynamic_cast<const UserAPIExpression &>(lhs), rhs);
-    }
-
-    Predicate operator|(const PredicateItem &lhs, const UserAPIExpression &rhs) {
-        return operator|(dynamic_cast<const UserAPIExpression &>(lhs), rhs);
-    }
-
-    Predicate operator^(const PredicateItem &lhs, const UserAPIExpression &rhs) {
-        return operator^(dynamic_cast<const UserAPIExpression &>(lhs), rhs);
-    }
-
-    Predicate operator<<(const PredicateItem &lhs, const UserAPIExpression &rhs) {
-        return operator<<(dynamic_cast<const UserAPIExpression &>(lhs), rhs);
-    }
-
-    Predicate operator>>(const PredicateItem &lhs, const UserAPIExpression &rhs) {
-        return operator>>(dynamic_cast<const UserAPIExpression &>(lhs), rhs);
+	Predicate operator != (const UserAPIExpression &lhs, const UserAPIExpression &rhs){
+		return Predicate(BinaryOperatorType::UNEQUAL_OP, lhs.copy(), rhs.copy());
+	}
+	Predicate operator > (const UserAPIExpression &lhs, const UserAPIExpression &rhs){
+		return Predicate(BinaryOperatorType::GREATER_THEN_OP, lhs.copy(), rhs.copy());
+	}
+	Predicate operator < (const UserAPIExpression &lhs, const UserAPIExpression &rhs){
+		return Predicate(BinaryOperatorType::LESS_THEN_OP, lhs.copy(), rhs.copy());
+	}
+	Predicate operator >= (const UserAPIExpression &lhs, const UserAPIExpression &rhs){
+		return Predicate(BinaryOperatorType::GREATER_THEN_OP , lhs.copy(), rhs.copy());
+	}
+	Predicate operator <= (const UserAPIExpression &lhs, const UserAPIExpression &rhs){
+		return Predicate(BinaryOperatorType::LESS_THEN_EQUAL_OP, lhs.copy(), rhs.copy());
+	}
+	Predicate operator + (const UserAPIExpression &lhs, const UserAPIExpression &rhs){
+		return Predicate(BinaryOperatorType::PLUS_OP, lhs.copy(), rhs.copy());
+	}
+	Predicate operator - (const UserAPIExpression &lhs, const UserAPIExpression &rhs){
+		return Predicate(BinaryOperatorType::MINUS_OP, lhs.copy(), rhs.copy());
+	}
+	Predicate operator * (const UserAPIExpression &lhs, const UserAPIExpression &rhs){
+		return Predicate(BinaryOperatorType::MULTIPLY_OP, lhs.copy(), rhs.copy());
+	}
+	Predicate operator / (const UserAPIExpression &lhs, const UserAPIExpression &rhs){
+		return Predicate(BinaryOperatorType::DIVISION_OP, lhs.copy(), rhs.copy());
+	}
+	Predicate operator % (const UserAPIExpression &lhs, const UserAPIExpression &rhs){
+		return Predicate(BinaryOperatorType::MODULO_OP, lhs.copy(), rhs.copy());
+	}
+	Predicate operator && (const UserAPIExpression &lhs, const UserAPIExpression &rhs){
+		return Predicate(BinaryOperatorType::LOGICAL_AND_OP, lhs.copy(), rhs.copy());
+	}
+	Predicate operator || (const UserAPIExpression &lhs, const UserAPIExpression &rhs){
+		return Predicate(BinaryOperatorType::LOGICAL_OR_OP, lhs.copy(), rhs.copy());
+	}
+	Predicate operator & (const UserAPIExpression &lhs, const UserAPIExpression &rhs){
+		return Predicate(BinaryOperatorType::BITWISE_AND_OP, lhs.copy(), rhs.copy());
+	}
+	Predicate operator | (const UserAPIExpression &lhs, const UserAPIExpression &rhs){
+		return Predicate(BinaryOperatorType::BITWISE_OR_OP, lhs.copy(), rhs.copy());
+	}
+	Predicate operator ^ (const UserAPIExpression &lhs, const UserAPIExpression &rhs){
+		return Predicate(BinaryOperatorType::BITWISE_XOR_OP, lhs.copy(), rhs.copy());
+	}
+	Predicate operator << (const UserAPIExpression &lhs, const UserAPIExpression &rhs){
+		return Predicate(BinaryOperatorType::BITWISE_LEFT_SHIFT_OP, lhs.copy(), rhs.copy());
+	}
+	Predicate operator >> (const UserAPIExpression &lhs, const UserAPIExpression &rhs){
+		return Predicate(BinaryOperatorType::BITWISE_RIGHT_SHIFT_OP, lhs.copy(), rhs.copy());
+	}
+
+    Predicate operator== (const UserAPIExpression &lhs, const PredicateItem &rhs){
+        return (lhs == dynamic_cast<const UserAPIExpression&>(rhs));
+    }
+    Predicate operator != (const UserAPIExpression &lhs, const PredicateItem &rhs){
+        return operator !=(lhs,dynamic_cast<const UserAPIExpression&>(rhs));
+    }
+    Predicate operator > (const UserAPIExpression &lhs, const PredicateItem &rhs){
+        return operator >(lhs,dynamic_cast<const UserAPIExpression&>(rhs));
+    }
+    Predicate operator < (const UserAPIExpression &lhs, const PredicateItem &rhs){
+        return operator <(lhs,dynamic_cast<const UserAPIExpression&>(rhs));
+    }
+    Predicate operator >= (const UserAPIExpression &lhs, const PredicateItem &rhs){
+        return operator >=(lhs,dynamic_cast<const UserAPIExpression&>(rhs));
+    }
+    Predicate operator <= (const UserAPIExpression &lhs, const PredicateItem &rhs){
+        return operator <=(lhs,dynamic_cast<const UserAPIExpression&>(rhs));
+    }
+    Predicate operator + (const UserAPIExpression &lhs, const PredicateItem &rhs){
+        if(rhs.getDataTypePtr()->isEqual(createDataType(BasicType::CHAR))) IOTDB_ERROR("NOT A NUMERICAL VALUE")
+        return operator +(lhs,dynamic_cast<const UserAPIExpression&>(rhs));
+    }
+    Predicate operator - (const UserAPIExpression &lhs, const PredicateItem &rhs){
+        if(rhs.getDataTypePtr()->isEqual(createDataType(BasicType::CHAR))) IOTDB_ERROR("NOT A NUMERICAL VALUE")
+        return operator -(lhs,dynamic_cast<const UserAPIExpression&>(rhs));
+    }
+    Predicate operator * (const UserAPIExpression &lhs, const PredicateItem &rhs){
+        if(rhs.getDataTypePtr()->isEqual(createDataType(BasicType::CHAR))) IOTDB_ERROR("NOT A NUMERICAL VALUE")
+        return operator *(lhs,dynamic_cast<const UserAPIExpression&>(rhs));
+    }
+    Predicate operator / (const UserAPIExpression &lhs, const PredicateItem &rhs){
+        if(rhs.getDataTypePtr()->isEqual(createDataType(BasicType::CHAR))) IOTDB_ERROR("NOT A NUMERICAL VALUE")
+        return operator /(lhs,dynamic_cast<const UserAPIExpression&>(rhs));
+    }
+    Predicate operator % (const UserAPIExpression &lhs, const PredicateItem &rhs){
+        if(rhs.getDataTypePtr()->isEqual(createDataType(BasicType::CHAR))) IOTDB_ERROR("NOT A NUMERICAL VALUE")
+        return operator %(lhs,dynamic_cast<const UserAPIExpression&>(rhs));
+    }
+    Predicate operator && (const UserAPIExpression &lhs, const PredicateItem &rhs){
+        return operator &&(lhs,dynamic_cast<const UserAPIExpression&>(rhs));
+    }
+    Predicate operator || (const UserAPIExpression &lhs, const PredicateItem &rhs){
+        return operator ||(lhs,dynamic_cast<const UserAPIExpression&>(rhs));
+    }
+    Predicate operator | (const UserAPIExpression &lhs, const PredicateItem &rhs){
+        return operator |(lhs,dynamic_cast<const UserAPIExpression&>(rhs));
+    }
+    Predicate operator ^ (const UserAPIExpression &lhs, const PredicateItem &rhs){
+        return operator ^(lhs,dynamic_cast<const UserAPIExpression&>(rhs));
+    }
+    Predicate operator << (const UserAPIExpression &lhs, const PredicateItem &rhs){
+        return operator <<(lhs,dynamic_cast<const UserAPIExpression&>(rhs));
+    }
+    Predicate operator >> (const UserAPIExpression &lhs, const PredicateItem &rhs){
+        return operator >>(lhs,dynamic_cast<const UserAPIExpression&>(rhs));
+    }
+
+    Predicate operator== (const PredicateItem &lhs, const UserAPIExpression &rhs){
+        return (dynamic_cast<const UserAPIExpression&>(lhs) == rhs);
+    }
+    Predicate operator != (const PredicateItem &lhs, const UserAPIExpression &rhs){
+        return operator !=(dynamic_cast<const UserAPIExpression&>(lhs),rhs);
+    }
+    Predicate operator > (const PredicateItem &lhs, const UserAPIExpression &rhs){
+        return operator >(dynamic_cast<const UserAPIExpression&>(lhs),rhs);
+    }
+    Predicate operator < (const PredicateItem &lhs, const UserAPIExpression &rhs){
+        return operator <(dynamic_cast<const UserAPIExpression&>(lhs),rhs);
+    }
+    Predicate operator >= (const PredicateItem &lhs, const UserAPIExpression &rhs){
+        return operator >=(dynamic_cast<const UserAPIExpression&>(lhs),rhs);
+    }
+    Predicate operator <= (const PredicateItem &lhs, const UserAPIExpression &rhs){
+        return operator <=(dynamic_cast<const UserAPIExpression&>(lhs),rhs);
+    }
+    Predicate operator + (const PredicateItem &lhs, const UserAPIExpression &rhs){
+        if(lhs.getDataTypePtr()->isEqual(createDataType(BasicType::CHAR))) IOTDB_ERROR("NOT A NUMERICAL VALUE")
+        return operator +(dynamic_cast<const UserAPIExpression&>(lhs),rhs);
+    }
+    Predicate operator - (const PredicateItem &lhs, const UserAPIExpression &rhs){
+        if(lhs.getDataTypePtr()->isEqual(createDataType(BasicType::CHAR))) IOTDB_ERROR("NOT A NUMERICAL VALUE")
+        return operator -(dynamic_cast<const UserAPIExpression&>(lhs),rhs);
+    }
+    Predicate operator * (const PredicateItem &lhs, const UserAPIExpression &rhs){
+        if(lhs.getDataTypePtr()->isEqual(createDataType(BasicType::CHAR))) IOTDB_ERROR("NOT A NUMERICAL VALUE")
+        return operator *(dynamic_cast<const UserAPIExpression&>(lhs),rhs);
+    }
+    Predicate operator / (const PredicateItem &lhs, const UserAPIExpression &rhs){
+        if(lhs.getDataTypePtr()->isEqual(createDataType(BasicType::CHAR))) IOTDB_ERROR("NOT A NUMERICAL VALUE")
+        return operator /(dynamic_cast<const UserAPIExpression&>(lhs),rhs);
+    }
+    Predicate operator % (const PredicateItem &lhs, const UserAPIExpression &rhs){
+        if(lhs.getDataTypePtr()->isEqual(createDataType(BasicType::CHAR))) IOTDB_ERROR("NOT A NUMERICAL VALUE")
+        return operator %(dynamic_cast<const UserAPIExpression&>(lhs),rhs);
+    }
+    Predicate operator && (const PredicateItem &lhs, const UserAPIExpression &rhs){
+        return operator &&(dynamic_cast<const UserAPIExpression&>(lhs),rhs);
+    }
+    Predicate operator || (const PredicateItem &lhs, const UserAPIExpression &rhs){
+        return operator ||(dynamic_cast<const UserAPIExpression&>(lhs),rhs);
+    }
+    Predicate operator | (const PredicateItem &lhs, const UserAPIExpression &rhs){
+        return operator |(dynamic_cast<const UserAPIExpression&>(lhs),rhs);
+    }
+    Predicate operator ^ (const PredicateItem &lhs, const UserAPIExpression &rhs){
+        return operator ^(dynamic_cast<const UserAPIExpression&>(lhs),rhs);
+    }
+    Predicate operator << (const PredicateItem &lhs, const UserAPIExpression &rhs){
+        return operator <<(dynamic_cast<const UserAPIExpression&>(lhs),rhs);
+    }
+    Predicate operator >> (const PredicateItem &lhs, const UserAPIExpression &rhs){
+        return operator >>(dynamic_cast<const UserAPIExpression&>(lhs),rhs);
     }
 
     /**
@@ -454,87 +340,75 @@
      * @param rhs
      * @return
      */
-    Predicate operator==(const PredicateItem &lhs, const PredicateItem &rhs) {
+    Predicate operator== (const PredicateItem &lhs, const PredicateItem &rhs){
         //possible use of memcmp when arraytypes equal with length is equal...
-
         int checktype = lhs.isStringType();
         checktype += rhs.isStringType();
-        if (checktype == 1) IOTDB_ERROR("NOT COMPARABLE TYPES")
-        if (checktype == 2) return Predicate(BinaryOperatorType::EQUAL_OP, lhs.copy(), rhs.copy(), "strcmp", false);
-        return (dynamic_cast<const UserAPIExpression &>(lhs) == dynamic_cast<const UserAPIExpression &>(rhs));
-    }
-
-    Predicate operator!=(const PredicateItem &lhs, const PredicateItem &rhs) {
-        return operator!=(dynamic_cast<const UserAPIExpression &>(lhs), dynamic_cast<const UserAPIExpression &>(rhs));
-    }
-
-    Predicate operator>(const PredicateItem &lhs, const PredicateItem &rhs) {
-        return operator>(dynamic_cast<const UserAPIExpression &>(lhs), dynamic_cast<const UserAPIExpression &>(rhs));
-    }
-
-    Predicate operator<(const PredicateItem &lhs, const PredicateItem &rhs) {
-        return operator<(dynamic_cast<const UserAPIExpression &>(lhs), dynamic_cast<const UserAPIExpression &>(rhs));
-    }
-
-    Predicate operator>=(const PredicateItem &lhs, const PredicateItem &rhs) {
-        return operator>=(dynamic_cast<const UserAPIExpression &>(lhs), dynamic_cast<const UserAPIExpression &>(rhs));
-    }
-
-    Predicate operator<=(const PredicateItem &lhs, const PredicateItem &rhs) {
-        return operator<=(dynamic_cast<const UserAPIExpression &>(lhs), dynamic_cast<const UserAPIExpression &>(rhs));
-    }
-
-    Predicate operator+(const PredicateItem &lhs, const PredicateItem &rhs) {
-        if (lhs.getDataTypePtr()->isEqual(createDataType(BasicType::CHAR))
-            || rhs.getDataTypePtr()->isEqual(createDataType(BasicType::CHAR))) IOTDB_ERROR("NOT A NUMERICAL VALUE")
-        return operator+(dynamic_cast<const UserAPIExpression &>(lhs), dynamic_cast<const UserAPIExpression &>(rhs));
-    }
-
-    Predicate operator-(const PredicateItem &lhs, const PredicateItem &rhs) {
-        if (lhs.getDataTypePtr()->isEqual(createDataType(BasicType::CHAR))
-            || rhs.getDataTypePtr()->isEqual(createDataType(BasicType::CHAR))) IOTDB_ERROR("NOT A NUMERICAL VALUE")
-        return operator-(dynamic_cast<const UserAPIExpression &>(lhs), dynamic_cast<const UserAPIExpression &>(rhs));
-    }
-
-    Predicate operator*(const PredicateItem &lhs, const PredicateItem &rhs) {
-        if (lhs.getDataTypePtr()->isEqual(createDataType(BasicType::CHAR))
-            || rhs.getDataTypePtr()->isEqual(createDataType(BasicType::CHAR))) IOTDB_ERROR("NOT A NUMERICAL VALUE")
-        return operator*(dynamic_cast<const UserAPIExpression &>(lhs), dynamic_cast<const UserAPIExpression &>(rhs));
-    }
-
-    Predicate operator/(const PredicateItem &lhs, const PredicateItem &rhs) {
-        if (lhs.getDataTypePtr()->isEqual(createDataType(BasicType::CHAR))
-            || rhs.getDataTypePtr()->isEqual(createDataType(BasicType::CHAR))) IOTDB_ERROR("NOT A NUMERICAL VALUE")
-        return operator/(dynamic_cast<const UserAPIExpression &>(lhs), dynamic_cast<const UserAPIExpression &>(rhs));
-    }
-
-    Predicate operator%(const PredicateItem &lhs, const PredicateItem &rhs) {
-        if (lhs.getDataTypePtr()->isEqual(createDataType(BasicType::CHAR))
-            || rhs.getDataTypePtr()->isEqual(createDataType(BasicType::CHAR))) IOTDB_ERROR("NOT A NUMERICAL VALUE")
-        return operator%(dynamic_cast<const UserAPIExpression &>(lhs), dynamic_cast<const UserAPIExpression &>(rhs));
-    }
-
-    Predicate operator&&(const PredicateItem &lhs, const PredicateItem &rhs) {
-        return operator&&(dynamic_cast<const UserAPIExpression &>(lhs), dynamic_cast<const UserAPIExpression &>(rhs));
-    }
-
-    Predicate operator||(const PredicateItem &lhs, const PredicateItem &rhs) {
-        return operator||(dynamic_cast<const UserAPIExpression &>(lhs), dynamic_cast<const UserAPIExpression &>(rhs));
-    }
-
-    Predicate operator|(const PredicateItem &lhs, const PredicateItem &rhs) {
-        return operator|(dynamic_cast<const UserAPIExpression &>(lhs), dynamic_cast<const UserAPIExpression &>(rhs));
-    }
-
-    Predicate operator^(const PredicateItem &lhs, const PredicateItem &rhs) {
-        return operator^(dynamic_cast<const UserAPIExpression &>(lhs), dynamic_cast<const UserAPIExpression &>(rhs));
-    }
-
-    Predicate operator<<(const PredicateItem &lhs, const PredicateItem &rhs) {
-        return operator<<(dynamic_cast<const UserAPIExpression &>(lhs), dynamic_cast<const UserAPIExpression &>(rhs));
-    }
-
-    Predicate operator>>(const PredicateItem &lhs, const PredicateItem &rhs) {
-        return operator>>(dynamic_cast<const UserAPIExpression &>(lhs), dynamic_cast<const UserAPIExpression &>(rhs));
+        if(checktype == 1) IOTDB_ERROR("NOT COMPARABLE TYPES")
+        if(checktype == 2) return Predicate(BinaryOperatorType::EQUAL_OP, lhs.copy(),rhs.copy(), "strcmp", false);
+        return (dynamic_cast<const UserAPIExpression&>(lhs) == dynamic_cast<const UserAPIExpression&>(rhs));
+    }
+    Predicate operator != (const PredicateItem &lhs, const PredicateItem &rhs){
+        return operator !=(dynamic_cast<const UserAPIExpression&>(lhs),dynamic_cast<const UserAPIExpression&>(rhs));
+    }
+    Predicate operator > (const PredicateItem &lhs, const PredicateItem &rhs){
+        return operator >(dynamic_cast<const UserAPIExpression&>(lhs),dynamic_cast<const UserAPIExpression&>(rhs));
+    }
+    Predicate operator < (const PredicateItem &lhs, const PredicateItem &rhs){
+        return operator <(dynamic_cast<const UserAPIExpression&>(lhs),dynamic_cast<const UserAPIExpression&>(rhs));
+    }
+    Predicate operator >= (const PredicateItem &lhs, const PredicateItem &rhs){
+        return operator >=(dynamic_cast<const UserAPIExpression&>(lhs),dynamic_cast<const UserAPIExpression&>(rhs));
+    }
+    Predicate operator <= (const PredicateItem &lhs, const PredicateItem &rhs){
+        return operator <=(dynamic_cast<const UserAPIExpression&>(lhs),dynamic_cast<const UserAPIExpression&>(rhs));
+    }
+    Predicate operator + (const PredicateItem &lhs, const PredicateItem &rhs){
+        if(lhs.getDataTypePtr()->isEqual(createDataType(BasicType::CHAR))
+            || rhs.getDataTypePtr()->isEqual(createDataType(BasicType::CHAR)))
+            IOTDB_ERROR("NOT A NUMERICAL VALUE")
+        return operator +(dynamic_cast<const UserAPIExpression&>(lhs),dynamic_cast<const UserAPIExpression&>(rhs));
+    }
+    Predicate operator - (const PredicateItem &lhs, const PredicateItem &rhs){
+        if(lhs.getDataTypePtr()->isEqual(createDataType(BasicType::CHAR))
+            || rhs.getDataTypePtr()->isEqual(createDataType(BasicType::CHAR)))
+            IOTDB_ERROR("NOT A NUMERICAL VALUE")
+        return operator -(dynamic_cast<const UserAPIExpression&>(lhs),dynamic_cast<const UserAPIExpression&>(rhs));
+    }
+    Predicate operator * (const PredicateItem &lhs, const PredicateItem &rhs){
+        if(lhs.getDataTypePtr()->isEqual(createDataType(BasicType::CHAR))
+            || rhs.getDataTypePtr()->isEqual(createDataType(BasicType::CHAR)))
+            IOTDB_ERROR("NOT A NUMERICAL VALUE")
+        return operator *(dynamic_cast<const UserAPIExpression&>(lhs),dynamic_cast<const UserAPIExpression&>(rhs));
+    }
+    Predicate operator / (const PredicateItem &lhs, const PredicateItem &rhs){
+        if(lhs.getDataTypePtr()->isEqual(createDataType(BasicType::CHAR))
+            || rhs.getDataTypePtr()->isEqual(createDataType(BasicType::CHAR)))
+            IOTDB_ERROR("NOT A NUMERICAL VALUE")
+        return operator /(dynamic_cast<const UserAPIExpression&>(lhs),dynamic_cast<const UserAPIExpression&>(rhs));
+    }
+    Predicate operator % (const PredicateItem &lhs, const PredicateItem &rhs){
+        if(lhs.getDataTypePtr()->isEqual(createDataType(BasicType::CHAR))
+            || rhs.getDataTypePtr()->isEqual(createDataType(BasicType::CHAR)))
+            IOTDB_ERROR("NOT A NUMERICAL VALUE")
+        return operator %(dynamic_cast<const UserAPIExpression&>(lhs),dynamic_cast<const UserAPIExpression&>(rhs));
+    }
+    Predicate operator && (const PredicateItem &lhs, const PredicateItem &rhs){
+        return operator &&(dynamic_cast<const UserAPIExpression&>(lhs),dynamic_cast<const UserAPIExpression&>(rhs));
+    }
+    Predicate operator || (const PredicateItem &lhs, const PredicateItem &rhs){
+        return operator ||(dynamic_cast<const UserAPIExpression&>(lhs),dynamic_cast<const UserAPIExpression&>(rhs));
+    }
+    Predicate operator | (const PredicateItem &lhs, const PredicateItem &rhs){
+        return operator |(dynamic_cast<const UserAPIExpression&>(lhs),dynamic_cast<const UserAPIExpression&>(rhs));
+    }
+    Predicate operator ^ (const PredicateItem &lhs, const PredicateItem &rhs){
+        return operator ^(dynamic_cast<const UserAPIExpression&>(lhs),dynamic_cast<const UserAPIExpression&>(rhs));
+    }
+    Predicate operator << (const PredicateItem &lhs, const PredicateItem &rhs){
+        return operator <<(dynamic_cast<const UserAPIExpression&>(lhs),dynamic_cast<const UserAPIExpression&>(rhs));
+    }
+    Predicate operator >> (const PredicateItem &lhs, const PredicateItem &rhs){
+        return operator >>(dynamic_cast<const UserAPIExpression&>(lhs),dynamic_cast<const UserAPIExpression&>(rhs));
     }
 } //end namespace iotdb