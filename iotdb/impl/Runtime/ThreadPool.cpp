--- conflicted
+++ resolved
@@ -41,25 +41,16 @@
   }
 }
 
-<<<<<<< HEAD
 void ThreadPool::start(size_t pNumberOfThreads) {
-=======
-void ThreadPool::start(size_t numberOfThreads) {
-	numThreads = numberOfThreads;
->>>>>>> 528d4a3a
+	numThreads = pNumberOfThreads;
+
   if (run)
     return;
   run = true;
 
   /* spawn threads */
-<<<<<<< HEAD
-  IOTDB_DEBUG("Threadpool: Spawning " << pNumberOfThreads << " threads")
-  for (uint64_t i = 0; i < pNumberOfThreads; ++i) {
-=======
-//  auto num_threads = std::thread::hardware_concurrency();
   IOTDB_DEBUG("Threadpool: Spawning " << numThreads << " threads")
   for (uint64_t i = 0; i < numThreads; ++i) {
->>>>>>> 528d4a3a
     threads.push_back(std::thread(std::bind(&ThreadPool::worker_thread, this)));
   }
 
