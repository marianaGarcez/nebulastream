#include <cassert>
#include <cstdint>
#include <cstring>
#include <memory>
#include <sstream>
#include <string>
#include <zmq.hpp>
<<<<<<< HEAD
=======
#include <Util/ErrorHandling.hpp>
#include <Util/Logger.hpp>
#include <Runtime/Dispatcher.hpp>
>>>>>>> caff31e3


#include <Util/Logger.hpp>
#include <Util/ErrorHandling.hpp>
#include <Runtime/ZmqSink.hpp>

namespace iotdb {

ZmqSink::ZmqSink(const Schema &schema, const std::string &host, const uint16_t port)
    : DataSink(schema), host(host), port(port), tupleCnt(0), connected(false), context(zmq::context_t(1)),
      socket(zmq::socket_t(context, ZMQ_PUB)) {
	  IOTDB_DEBUG("ZMQSINK  " << this << ": Init ZMQ Sink to " << host << ":" << port)

}
ZmqSink::~ZmqSink() { assert(disconnect());
IOTDB_DEBUG("ZMQSINK  " << this << ": Destroy ZMQ Source")
}

bool ZmqSink::writeData(const TupleBuffer* input_buffer)
{

  assert(connect());
  IOTDB_DEBUG("ZMQSINK  " << this << ": writes buffer " << input_buffer)

<<<<<<< HEAD
  zmq::message_t msg(input_buffer->buffer_size);
  std::memcpy(msg.data(), input_buffer->buffer, input_buffer->buffer_size);

  zmq::message_t envelope(topic.size());
  memcpy(envelope.data(), topic.data(), topic.size());

  bool rc_env = socket.send(envelope, ZMQ_SNDMORE);
  bool rc_msg = socket.send(msg);
  if (!rc_env || !rc_msg)
  {
            IOTDB_DEBUG("ZMQSINK  " << this << ": send NOT successful")
            return false;
  }
  else
  {
          IOTDB_DEBUG("ZMQSINK  " << this << ": send successful")
          return true;
  }
=======
bool ZmqSink::writeData(const TupleBuffer* input_buffer)
{
	assert(connect());
	IOTDB_DEBUG("ZMQSINK  " << this << ": writes buffer " << input_buffer)
//	size_t usedBufferSize = input_buffer->num_tuples * input_buffer->tuple_size_bytes;
	zmq::message_t msg(input_buffer->buffer_size);
	//TODO: If possible only copy the content not the empty part
	std::memcpy(msg.data(), input_buffer->buffer, input_buffer->buffer_size);
	tupleCnt = input_buffer->num_tuples;
	zmq::message_t envelope(sizeof(tupleCnt));
	memcpy(envelope.data(), &tupleCnt, sizeof(tupleCnt));

	bool rc_env = socket.send(envelope, ZMQ_SNDMORE);
	bool rc_msg = socket.send(msg);
	processedBuffer++;
	if (!rc_env || !rc_msg)
	{
		  IOTDB_DEBUG("ZMQSINK  " << this << ": send NOT successful")
		  Dispatcher::instance().releaseBuffer(input_buffer);
		  return false;
	}
	else
	{
		IOTDB_DEBUG("ZMQSINK  " << this << ": send successful")
		Dispatcher::instance().releaseBuffer(input_buffer);

		return true;
	}
}
bool ZmqSink::writeData(const TupleBufferPtr input_buffer)
{
	assert(connect());
	return writeData(input_buffer.get());
>>>>>>> caff31e3
}

const std::string ZmqSink::toString() const {
  std::stringstream ss;
  ss << "ZMQ_SINK(";
  ss << "SCHEMA(" << schema.toString() << "), ";
  ss << "HOST=" << host << ", ";
  ss << "PORT=" << port << ", ";
  ss << "TupleCnt=\"" << tupleCnt << "\")";
  return ss.str();
}

bool ZmqSink::connect() {
  if (!connected) {
    int linger = 0;
    auto address = std::string("tcp://") + host + std::string(":") + std::to_string(port);

    try {
      socket.bind(address.c_str());
//      socket.setsockopt(ZMQ_SUBSCRIBE, topic.c_str(), topic.size());
      socket.setsockopt(ZMQ_LINGER, &linger, sizeof(linger));
      connected = true;
    } catch (...) {
      connected = false;
    }
  }
  if(connected)
    {
  	  IOTDB_DEBUG("ZMQSINK  " << this << ": connected")
    }
    else
    {
  	  IOTDB_DEBUG("ZMQSINK  " << this << ": NOT connected")
    }

  return connected;
}

bool ZmqSink::disconnect() {
  if (connected) {

    try {
      socket.close();
      connected = false;
    } catch (...) {
      connected = true;
    }
  }
  if(!connected)
  {
	  IOTDB_DEBUG("ZMQSINK  " << this << ": disconnected")
  }
  else
  {
	  IOTDB_DEBUG("ZMQSINK  " << this << ": NOT disconnected")
  }
  return !connected;
}

} // namespace iotdb<|MERGE_RESOLUTION|>--- conflicted
+++ resolved
@@ -5,12 +5,10 @@
 #include <sstream>
 #include <string>
 #include <zmq.hpp>
-<<<<<<< HEAD
-=======
+
 #include <Util/ErrorHandling.hpp>
 #include <Util/Logger.hpp>
 #include <Runtime/Dispatcher.hpp>
->>>>>>> caff31e3
 
 
 #include <Util/Logger.hpp>
@@ -35,7 +33,6 @@
   assert(connect());
   IOTDB_DEBUG("ZMQSINK  " << this << ": writes buffer " << input_buffer)
 
-<<<<<<< HEAD
   zmq::message_t msg(input_buffer->buffer_size);
   std::memcpy(msg.data(), input_buffer->buffer, input_buffer->buffer_size);
 
@@ -54,41 +51,6 @@
           IOTDB_DEBUG("ZMQSINK  " << this << ": send successful")
           return true;
   }
-=======
-bool ZmqSink::writeData(const TupleBuffer* input_buffer)
-{
-	assert(connect());
-	IOTDB_DEBUG("ZMQSINK  " << this << ": writes buffer " << input_buffer)
-//	size_t usedBufferSize = input_buffer->num_tuples * input_buffer->tuple_size_bytes;
-	zmq::message_t msg(input_buffer->buffer_size);
-	//TODO: If possible only copy the content not the empty part
-	std::memcpy(msg.data(), input_buffer->buffer, input_buffer->buffer_size);
-	tupleCnt = input_buffer->num_tuples;
-	zmq::message_t envelope(sizeof(tupleCnt));
-	memcpy(envelope.data(), &tupleCnt, sizeof(tupleCnt));
-
-	bool rc_env = socket.send(envelope, ZMQ_SNDMORE);
-	bool rc_msg = socket.send(msg);
-	processedBuffer++;
-	if (!rc_env || !rc_msg)
-	{
-		  IOTDB_DEBUG("ZMQSINK  " << this << ": send NOT successful")
-		  Dispatcher::instance().releaseBuffer(input_buffer);
-		  return false;
-	}
-	else
-	{
-		IOTDB_DEBUG("ZMQSINK  " << this << ": send successful")
-		Dispatcher::instance().releaseBuffer(input_buffer);
-
-		return true;
-	}
-}
-bool ZmqSink::writeData(const TupleBufferPtr input_buffer)
-{
-	assert(connect());
-	return writeData(input_buffer.get());
->>>>>>> caff31e3
 }
 
 const std::string ZmqSink::toString() const {
