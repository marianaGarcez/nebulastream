#include <cassert>
#include <iostream>
#include <memory>

#include <API/Schema.hpp>
#include <Runtime/DataSink.hpp>
BOOST_CLASS_EXPORT_IMPLEMENT(iotdb::DataSink)

<<<<<<< HEAD
#include <Runtime/PrintSink.hpp>
#include <Runtime/ZmqSink.hpp>
=======
#include <Runtime/FileOutputSink.hpp>
#include <Runtime/PrintSink.hpp>
#include <Runtime/YSBPrintSink.hpp>
#include <Runtime/ZmqSink.hpp>

>>>>>>> b901532d
#include <Util/ErrorHandling.hpp>
#include <Util/Logger.hpp>

namespace iotdb {

DataSink::DataSink(const Schema& _schema) : schema(_schema), processedBuffer(0), processedTuples(0)
{
    std::cout << "Init Data Sink!" << std::endl;
}
DataSink::DataSink() : schema(Schema::create()), processedBuffer(0), processedTuples(0)
{
    std::cout << "Init Data Sink!" << std::endl;
}

const Schema& DataSink::getSchema() const { return schema; }

<<<<<<< HEAD
const Schema& DataSink::getSchema() const { return schema; }

bool DataSink::writeData(const std::vector<TupleBuffer*>& input_buffers)
{
    for (const auto& buf : input_buffers) {
        if (!writeData(buf)) {
            return false;
        }
    }
    return true;
}

bool DataSink::writeData(const std::vector<TupleBufferPtr>& input_buffers)
{
    std::vector<TupleBuffer*> buffs;
    for (const auto& buf : input_buffers) {
        buffs.push_back(buf.get());
    }
    return writeData(buffs);
}

bool DataSink::writeData(const TupleBufferPtr input_buffer) { return writeData(input_buffer.get()); }

DataSink::~DataSink() { IOTDB_DEBUG("Destroy Data Sink  " << this) }

const DataSinkPtr createTestSink()
{
    // instantiate TestSink
    IOTDB_FATAL_ERROR("Called unimplemented Function");
}

const DataSinkPtr createYSBPrintSink() { return std::make_shared<YSBPrintSink>(); }

const DataSinkPtr createBinaryFileSink(const Schema& schema, const std::string& path_to_file)
{
    // instantiate BinaryFileSink
    IOTDB_FATAL_ERROR("Called unimplemented Function");
}

const DataSinkPtr createRemoteTCPSink(const Schema& schema, const std::string& server_ip, int port)
{
    // instantiate RemoteSocketSink
    IOTDB_FATAL_ERROR("Called unimplemented Function");
=======
bool DataSink::writeData(const std::vector<TupleBuffer*>& input_buffers)
{
    for (const auto& buf : input_buffers) {
        if (!writeData(buf)) {
            return false;
        }
    }
    return true;
}

bool DataSink::writeData(const std::vector<TupleBufferPtr>& input_buffers)
{
    std::vector<TupleBuffer*> buffs;
    for (const auto& buf : input_buffers) {
        buffs.push_back(buf.get());
    }
    return writeData(buffs);
}

bool DataSink::writeData(const TupleBufferPtr input_buffer) { return writeData(input_buffer.get()); }

DataSink::~DataSink() { IOTDB_DEBUG("Destroy Data Sink  " << this) }

const DataSinkPtr createTestSink()
{
    // instantiate TestSink
    IOTDB_FATAL_ERROR("Called unimplemented Function");
}

const DataSinkPtr createYSBPrintSink() { return std::make_shared<YSBPrintSink>(); }

const DataSinkPtr createRemoteTCPSink(const Schema& schema, const std::string& server_ip, int port)
{
    // instantiate RemoteSocketSink
    IOTDB_FATAL_ERROR("Called unimplemented Function");
}

const DataSinkPtr createBinaryFileSink(const std::string& path_to_file)
{
    return std::make_shared<FileOutputSink>(/* path_to_file */);
}

const DataSinkPtr createBinaryFileSink(const Schema& schema, const std::string& path_to_file)
{
    return std::make_shared<FileOutputSink>(schema /*, path_to_file */);
}

const DataSinkPtr createPrintSink(std::ostream& out) { return std::make_shared<PrintSink>(/* out */); }

const DataSinkPtr createPrintSink(const Schema& schema, std::ostream& out)
{
    return std::make_shared<PrintSink>(schema /*, out */);
>>>>>>> b901532d
}

const DataSinkPtr createZmqSink(const Schema& schema, const std::string& host, const uint16_t port)
{
    return std::make_shared<ZmqSink>(schema, host, port);
}

} // namespace iotdb<|MERGE_RESOLUTION|>--- conflicted
+++ resolved
@@ -6,16 +6,11 @@
 #include <Runtime/DataSink.hpp>
 BOOST_CLASS_EXPORT_IMPLEMENT(iotdb::DataSink)
 
-<<<<<<< HEAD
-#include <Runtime/PrintSink.hpp>
-#include <Runtime/ZmqSink.hpp>
-=======
 #include <Runtime/FileOutputSink.hpp>
 #include <Runtime/PrintSink.hpp>
 #include <Runtime/YSBPrintSink.hpp>
 #include <Runtime/ZmqSink.hpp>
 
->>>>>>> b901532d
 #include <Util/ErrorHandling.hpp>
 #include <Util/Logger.hpp>
 
@@ -32,51 +27,6 @@
 
 const Schema& DataSink::getSchema() const { return schema; }
 
-<<<<<<< HEAD
-const Schema& DataSink::getSchema() const { return schema; }
-
-bool DataSink::writeData(const std::vector<TupleBuffer*>& input_buffers)
-{
-    for (const auto& buf : input_buffers) {
-        if (!writeData(buf)) {
-            return false;
-        }
-    }
-    return true;
-}
-
-bool DataSink::writeData(const std::vector<TupleBufferPtr>& input_buffers)
-{
-    std::vector<TupleBuffer*> buffs;
-    for (const auto& buf : input_buffers) {
-        buffs.push_back(buf.get());
-    }
-    return writeData(buffs);
-}
-
-bool DataSink::writeData(const TupleBufferPtr input_buffer) { return writeData(input_buffer.get()); }
-
-DataSink::~DataSink() { IOTDB_DEBUG("Destroy Data Sink  " << this) }
-
-const DataSinkPtr createTestSink()
-{
-    // instantiate TestSink
-    IOTDB_FATAL_ERROR("Called unimplemented Function");
-}
-
-const DataSinkPtr createYSBPrintSink() { return std::make_shared<YSBPrintSink>(); }
-
-const DataSinkPtr createBinaryFileSink(const Schema& schema, const std::string& path_to_file)
-{
-    // instantiate BinaryFileSink
-    IOTDB_FATAL_ERROR("Called unimplemented Function");
-}
-
-const DataSinkPtr createRemoteTCPSink(const Schema& schema, const std::string& server_ip, int port)
-{
-    // instantiate RemoteSocketSink
-    IOTDB_FATAL_ERROR("Called unimplemented Function");
-=======
 bool DataSink::writeData(const std::vector<TupleBuffer*>& input_buffers)
 {
     for (const auto& buf : input_buffers) {
@@ -129,7 +79,6 @@
 const DataSinkPtr createPrintSink(const Schema& schema, std::ostream& out)
 {
     return std::make_shared<PrintSink>(schema /*, out */);
->>>>>>> b901532d
 }
 
 const DataSinkPtr createZmqSink(const Schema& schema, const std::string& host, const uint16_t port)
