<<<<<<< HEAD
#include <boost/archive/text_iarchive.hpp>
#include <boost/archive/text_oarchive.hpp>
#include <boost/serialization/export.hpp>

#include <Runtime/Window.hpp>
#include <Runtime/YSBWindow.hpp>

BOOST_CLASS_EXPORT_IMPLEMENT(iotdb::Window)

namespace iotdb {

const WindowPtr createTestWindow(size_t pCampaignCnt)
{
    WindowPtr win(new YSBWindow(pCampaignCnt));
    return win;
}

const WindowPtr createTestWindow(size_t pWindowSizeInSec, size_t pCampaignCnt)
{
    WindowPtr win(new YSBWindow(pWindowSizeInSec, pCampaignCnt));
=======
#include <Runtime/Window.hpp>
#include <Runtime/YSBWindow.hpp>
#include <boost/archive/text_iarchive.hpp>
#include <boost/archive/text_oarchive.hpp>
#include <boost/serialization/export.hpp>
BOOST_CLASS_EXPORT_IMPLEMENT(iotdb::Window)
namespace iotdb {

const WindowPtr createTestWindow(size_t campainCnt)
{

    WindowPtr win(new YSBWindow(campainCnt));

>>>>>>> b901532d
    return win;
}

Window::~Window(){IOTDB_DEBUG("WINDOW: calling destructor")};

} // namespace iotdb<|MERGE_RESOLUTION|>--- conflicted
+++ resolved
@@ -1,27 +1,6 @@
-<<<<<<< HEAD
-#include <boost/archive/text_iarchive.hpp>
-#include <boost/archive/text_oarchive.hpp>
-#include <boost/serialization/export.hpp>
-
 #include <Runtime/Window.hpp>
 #include <Runtime/YSBWindow.hpp>
 
-BOOST_CLASS_EXPORT_IMPLEMENT(iotdb::Window)
-
-namespace iotdb {
-
-const WindowPtr createTestWindow(size_t pCampaignCnt)
-{
-    WindowPtr win(new YSBWindow(pCampaignCnt));
-    return win;
-}
-
-const WindowPtr createTestWindow(size_t pWindowSizeInSec, size_t pCampaignCnt)
-{
-    WindowPtr win(new YSBWindow(pWindowSizeInSec, pCampaignCnt));
-=======
-#include <Runtime/Window.hpp>
-#include <Runtime/YSBWindow.hpp>
 #include <boost/archive/text_iarchive.hpp>
 #include <boost/archive/text_oarchive.hpp>
 #include <boost/serialization/export.hpp>
@@ -33,7 +12,6 @@
 
     WindowPtr win(new YSBWindow(campainCnt));
 
->>>>>>> b901532d
     return win;
 }
 
