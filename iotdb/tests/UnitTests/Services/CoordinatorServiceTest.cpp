--- conflicted
+++ resolved
@@ -270,25 +270,8 @@
     qep->addDataSink(sink);
 
     engine->deployQuery(qep);
-<<<<<<< HEAD
-    qeps.push_back(qep);
-  }
-  EXPECT_TRUE(coordinatorServicePtr->getRegisteredQueries().size() == 1);
-  EXPECT_TRUE(coordinatorServicePtr->getRunningQueries().size() == 1);
-
-  for (const QueryExecutionPlanPtr& qep : qeps) {
-    engine->undeployQuery(qep->getQueryId());
-  }
-  engine->stopWithUndeploy();
-
-  coordinatorServicePtr->deregister_query(queryId);
-  EXPECT_TRUE(
-      coordinatorServicePtr->getRegisteredQueries().empty()
-          && coordinatorServicePtr->getRunningQueries().empty());
-=======
     sleep(2);
     engine->stopWithUndeploy();
->>>>>>> 23e6b261
 }
 
 //FIXME: this test times out
@@ -315,13 +298,8 @@
     EXPECT_TRUE(coordinatorServicePtr->getRegisteredQueries().size() == 1);
     EXPECT_TRUE(coordinatorServicePtr->getRunningQueries().size() == 1);
 
-<<<<<<< HEAD
-    for (const QueryExecutionPlanPtr& qep : qeps) {
-      engine->undeployQuery(qep->getQueryId());
-=======
     for (const QueryExecutionPlanPtr qep : qeps) {
         engine->undeployQuery(qep);
->>>>>>> 23e6b261
     }
     engine->stopWithUndeploy();
 
